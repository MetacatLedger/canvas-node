[package]
name = "canvas-runtime"
version = "0.1.0"
authors = ["Canvas"]
edition = "2018"

[package.metadata.docs.rs]
targets = ["x86_64-unknown-linux-gnu"]

[dependencies]
<<<<<<< HEAD
codec = { package = "parity-scale-codec", version = "1.3.4", default-features = false, features = ["derive"] }
serde = { version = "1.0.101", optional = true, features = ["derive"] }

parachain-info = { git = "https://github.com/paritytech/cumulus", default-features = false, branch = "master" }

# Substrate dependencies
sp-std = { git = "https://github.com/paritytech/substrate", default-features = false, branch = "master" }
sp-api = { git = "https://github.com/paritytech/substrate", default-features = false, branch = "master" }
sp-io = { git = "https://github.com/paritytech/substrate", default-features = false, branch = "master" }
sp-version = { git = "https://github.com/paritytech/substrate", default-features = false, branch = "master" }
sp-runtime = { git = "https://github.com/paritytech/substrate", default-features = false, branch = "master" }
sp-core = { git = "https://github.com/paritytech/substrate", default-features = false, branch = "master" }
sp-session = { git = "https://github.com/paritytech/substrate", default-features = false, branch = "master" }
sp-offchain = { git = "https://github.com/paritytech/substrate", default-features = false, branch = "master" }
sp-block-builder = { git = "https://github.com/paritytech/substrate", default-features = false, branch = "master" }
sp-transaction-pool = { git = "https://github.com/paritytech/substrate", default-features = false, branch = "master" }
sp-inherents = { git = "https://github.com/paritytech/substrate", default-features = false, branch = "master" }
=======
codec = { package = "parity-scale-codec", version = "2.0.0", default-features = false, features = ["derive"] }
>>>>>>> 4de48300

frame-support = { git = "https://github.com/paritytech/substrate", package = "frame-support", default-features = false }
frame-executive = { git = "https://github.com/paritytech/substrate", package = "frame-executive", default-features = false }
frame-system = { git = "https://github.com/paritytech/substrate", package = "frame-system", default-features = false }
pallet-aura = { git = "https://github.com/paritytech/substrate", package = "pallet-aura", default-features = false }
pallet-balances = { git = "https://github.com/paritytech/substrate", package = "pallet-balances", default-features = false }
pallet-grandpa = { git = "https://github.com/paritytech/substrate", package = "pallet-grandpa", default-features = false }
pallet-randomness-collective-flip = { git = "https://github.com/paritytech/substrate", package = "pallet-randomness-collective-flip", default-features = false }
pallet-sudo = { git = "https://github.com/paritytech/substrate", package = "pallet-sudo", default-features = false }
pallet-timestamp = { git = "https://github.com/paritytech/substrate", package = "pallet-timestamp", default-features = false }
pallet-transaction-payment = { git = "https://github.com/paritytech/substrate", package = "pallet-transaction-payment", default-features = false }

# Cumulus dependencies
cumulus-pallet-parachain-system = { git = "https://github.com/paritytech/cumulus", default-features = false, branch = "master" }
cumulus-primitives-core = { git = "https://github.com/paritytech/cumulus", default-features = false, branch = "master" }
cumulus-pallet-xcm-handler = { git = "https://github.com/paritytech/cumulus", default-features = false, branch = "master" }

# Polkadot dependencies
polkadot-parachain = { git = "https://github.com/paritytech/polkadot", default-features = false, branch = "master" }
xcm = { git = "https://github.com/paritytech/polkadot", default-features = false, branch = "master" }
xcm-builder = { git = "https://github.com/paritytech/polkadot", default-features = false, branch = "master" }
xcm-executor = { git = "https://github.com/paritytech/polkadot", default-features = false, branch = "master" }

# Used for the node's RPCs
frame-system-rpc-runtime-api = { git = "https://github.com/paritytech/substrate", package = "frame-system-rpc-runtime-api", default-features = false }
pallet-transaction-payment-rpc-runtime-api = { git = "https://github.com/paritytech/substrate", package = "pallet-transaction-payment-rpc-runtime-api", default-features = false }

# Contracts specific packages
pallet-contracts = { git = "https://github.com/paritytech/substrate", package = "pallet-contracts", default-features = false }
pallet-contracts-primitives = { git = "https://github.com/paritytech/substrate", package = "pallet-contracts-primitives", default-features = false }
pallet-contracts-rpc-runtime-api = { git = "https://github.com/paritytech/substrate", package = "pallet-contracts-rpc-runtime-api", default-features = false }

[build-dependencies]
<<<<<<< HEAD
substrate-wasm-builder = "3.0.0"
=======
substrate-wasm-builder = "4.0.0"
>>>>>>> 4de48300

[features]
default = ["std"]
std = [
    "codec/std",
    "serde",
    "sp-api/std",
    "sp-std/std",
    "sp-io/std",
    "sp-core/std",
    "sp-runtime/std",
    "sp-version/std",
    "sp-offchain/std",
    "sp-session/std",
    "sp-block-builder/std",
    "sp-transaction-pool/std",
    "sp-inherents/std",
    "frame-support/std",
    "frame-executive/std",
    "frame-system/std",
    "pallet-balances/std",
    "pallet-randomness-collective-flip/std",
    "pallet-timestamp/std",
    "pallet-sudo/std",
    "pallet-transaction-payment/std",
    "parachain-info/std",
    "cumulus-pallet-parachain-system/std",
    "cumulus-pallet-xcm-handler/std",
    "cumulus-primitives-core/std",
    "xcm/std",
    "xcm-builder/std",
    "xcm-executor/std",
    "pallet-contracts/std",
    "pallet-contracts-primitives/std",
    "pallet-contracts-rpc-runtime-api/std",
]<|MERGE_RESOLUTION|>--- conflicted
+++ resolved
@@ -8,8 +8,7 @@
 targets = ["x86_64-unknown-linux-gnu"]
 
 [dependencies]
-<<<<<<< HEAD
-codec = { package = "parity-scale-codec", version = "1.3.4", default-features = false, features = ["derive"] }
+codec = { package = "parity-scale-codec", version = "2.0.0", default-features = false, features = ["derive"] }
 serde = { version = "1.0.101", optional = true, features = ["derive"] }
 
 parachain-info = { git = "https://github.com/paritytech/cumulus", default-features = false, branch = "master" }
@@ -26,9 +25,6 @@
 sp-block-builder = { git = "https://github.com/paritytech/substrate", default-features = false, branch = "master" }
 sp-transaction-pool = { git = "https://github.com/paritytech/substrate", default-features = false, branch = "master" }
 sp-inherents = { git = "https://github.com/paritytech/substrate", default-features = false, branch = "master" }
-=======
-codec = { package = "parity-scale-codec", version = "2.0.0", default-features = false, features = ["derive"] }
->>>>>>> 4de48300
 
 frame-support = { git = "https://github.com/paritytech/substrate", package = "frame-support", default-features = false }
 frame-executive = { git = "https://github.com/paritytech/substrate", package = "frame-executive", default-features = false }
@@ -62,11 +58,7 @@
 pallet-contracts-rpc-runtime-api = { git = "https://github.com/paritytech/substrate", package = "pallet-contracts-rpc-runtime-api", default-features = false }
 
 [build-dependencies]
-<<<<<<< HEAD
-substrate-wasm-builder = "3.0.0"
-=======
 substrate-wasm-builder = "4.0.0"
->>>>>>> 4de48300
 
 [features]
 default = ["std"]
